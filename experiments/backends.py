--- conflicted
+++ resolved
@@ -89,13 +89,9 @@
         temperature: float = 1.0,
         top_p: float = 1.0,
     ) -> BackendResponse:
-<<<<<<< HEAD
-        prompt = f"<s>[INST] <<SYS>>\n{system_prompt}\n<</SYS>>\n\n{user_prompt} [/INST]" + completion_preface
-=======
         prompt = (
-            f"<s>[INST] <<SYS>>\n{system_prompt}\n<</SYS>>\n\n{user_prompt} [/INST]"
-        )
->>>>>>> c3167679
+            f"<s>[INST] <<SYS>>\n{system_prompt}\n<</SYS>>\n\n{user_prompt} [/INST]" + completion_preface
+        )
         start_time = time.time()
 
         with torch.no_grad():
